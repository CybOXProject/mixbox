--- conflicted
+++ resolved
@@ -130,19 +130,6 @@
             schemaloc = next(iterargs, None)
             self.__construct_from_components(ns, prefix, schemaloc)
 
-<<<<<<< HEAD
-    def __default_construct(self):
-        """Default-construct this object.
-        Internal use only; it constructs an invalid object.  Further
-        initialization is required to make it valid.
-        """
-        self.uri = None
-        self.schema_location = None
-        self.prefixes = OrderedSet()
-        self.preferred_prefix = None
-
-=======
->>>>>>> 07953251
     def __construct_from_namespace(self, ns):
         """Initialize this instance from a given Namespace object."""
         assert isinstance(ns, Namespace)  # TODO (bworrell): Change this to an if not isinstance(...): raise TypeError?
