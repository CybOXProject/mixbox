#!/usr/bin/env python

# Copyright (c) 2015 - The MITRE Corporation
# For license information, see the LICENSE.txt file

from os.path import abspath, dirname, join


from setuptools import setup, find_packages

BASE_DIR = dirname(abspath(__file__))
VERSION_FILE = join(BASE_DIR, 'mixbox', 'version.py')

def get_version():
    with open(VERSION_FILE) as f:
        for line in f.readlines():
            if line.startswith("__version__"):
                version = line.split()[-1].strip('"')
                return version
        raise AttributeError("Package does not have a __version__")


with open('README.rst') as f:
    readme = f.read()

<<<<<<< HEAD
install_requires = ['six>=1.9.0', 'python-dateutil', 'weakrefset']
=======
install_requires = ['lxml', 'python-dateutil']
>>>>>>> 60782c80

extras_require = {
    'docs': [
        'Sphinx==1.2.1',
        # TODO: remove when updating to Sphinx 1.3, since napoleon will be
        # included as sphinx.ext.napoleon
        'sphinxcontrib-napoleon==0.2.4',
        'sphinx_rtd_theme==0.1.7',
    ],
    'test': [
        "nose==1.3.0",
        "tox==1.6.1"
    ],
}

setup(
    name="mixbox",
    version=get_version(),
    author="The MITRE Corporation",
    author_email="cybox@mitre.org",
    description="Utility library for cybox, maec, and stix packages",
    long_description=readme,
    url="http://github.com/CybOXProject/mixbox",
    packages=find_packages(),
    install_requires=install_requires,
    extras_require=extras_require,
    classifiers=[
        "Programming Language :: Python",
        "Development Status :: 2 - Pre-Alpha",
        "Intended Audience :: Developers",
        "License :: OSI Approved :: BSD License",
        "Operating System :: OS Independent",
    ]
)<|MERGE_RESOLUTION|>--- conflicted
+++ resolved
@@ -23,11 +23,7 @@
 with open('README.rst') as f:
     readme = f.read()
 
-<<<<<<< HEAD
-install_requires = ['six>=1.9.0', 'python-dateutil', 'weakrefset']
-=======
 install_requires = ['lxml', 'python-dateutil']
->>>>>>> 60782c80
 
 extras_require = {
     'docs': [
